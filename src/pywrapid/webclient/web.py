--- conflicted
+++ resolved
@@ -270,14 +270,7 @@
                     username=self.legacy_auth.get("username", ""),
                     password=self.legacy_auth.get("password", ""),
                 )
-<<<<<<< HEAD
-
             self._options = self.legacy_auth._options  # type: ignore
-=======
-                self._options = self.legacy_auth._options  # type: ignore
-            else:
-                self._options = self._config["legacy_auth"]._options
->>>>>>> 53fb83b4
 
         self.credential_body = self._config.pop("auth_data")
 
